
// VoxelWorld.js
import { WorldData, ChunkManager } from './worldData.js';
import { MeshBuilder } from './meshBuilder.js';
import { BlockRegistry, BlockType } from './blockRegistry.js';
import * as THREE from 'three';
// Import terrain generator factory 
import { TerrainGeneratorFactory, TERRAIN_TYPE, PERLIN_BLOCK, DENSITY_BLOCK } from './terrainGenerator.js';
// Import the worker-based chunk and geometry managers
import { ChunkGenerationManager } from './workers/chunkManager.js';

export class VoxelWorld {
  constructor(scene, textureManager, terrainType = TERRAIN_TYPE.PERLIN) {
    this.scene = scene;
    
    // Create components
    this.blockRegistry = new BlockRegistry(textureManager);
    this.worldData = new WorldData(this.blockRegistry); // Legacy support
    this.chunkManager = new ChunkManager(this.blockRegistry, 12); // Chunk-based storage
    this.meshBuilder = new MeshBuilder(textureManager, this.blockRegistry);
    
    // Store meshes
    this.meshes = [];
    this.clock = new THREE.Clock();
    
    // View distance for chunk rendering (in chunks) - smaller for more visible loading/unloading
    this.viewDistance = 5;
    
    // Store the current terrain type
    this.terrainType = terrainType;
    
    // Create our terrain generator using the factory
    const { generator, blockMapping } = TerrainGeneratorFactory.createGenerator(terrainType, 12345);
    this.terrainGen = generator;
    this.BLOCK_NAME_MAP = blockMapping;
    
    // Create the worker-based chunk generation manager
    this.chunkGenManager = new ChunkGenerationManager(this.terrainGen, this.BLOCK_NAME_MAP);
    
    // Create the geometry worker manager
    // Store a reference to textureManager so we can use it later
    this.textureManager = textureManager;
    
    // Chunk queue for processing newly generated chunks
    this.chunkQueue = [];
    this.isProcessingChunkQueue = false;
    
    // Geometry queue for tracking mesh building
    this.geometryQueue = [];
    this.geometryStats = {
      totalBuilds: 0,
      workerTime: 0,
      mainThreadTime: 0
    };
    
    // Track chunks being generated/built
    this.chunksBeingGenerated = new Set();
    this.chunksBeingBuilt = new Set();
    
    // Initialize the workers (not awaited to avoid blocking constructor)
    Promise.all([
      this.chunkGenManager.initialize(),
    ]).catch(error => {
      console.error('Failed to initialize workers:', error);
    });
  }
  
  // Change the terrain generation algorithm
  setTerrainType(terrainType) {
    if (this.terrainType === terrainType) {
      return; // Already using this terrain type
    }
    
    // Create new terrain generator
    const { generator, blockMapping } = TerrainGeneratorFactory.createGenerator(terrainType, 12345);
    
    // Stop any ongoing generation
    this.chunkGenManager.shutdown();
    
    // Update terrain generator and mapping
    this.terrainGen = generator;
    this.BLOCK_NAME_MAP = blockMapping;
    this.terrainType = terrainType;
    
    // Clear all existing chunks
    this.chunkManager.chunks.clear();
    
    // Remove all chunk meshes
    this.meshBuilder.removeAllChunkMeshes(this.scene);
    
    // Recreate the chunk manager with the new generator
    this.chunkGenManager = new ChunkGenerationManager(this.terrainGen, this.BLOCK_NAME_MAP);
    
    // Also shutdown and recreate the geometry manager
    
    // Reset chunk generation state
    this.chunkQueue = [];
    this.isProcessingChunkQueue = false;
    this.chunksBeingGenerated = new Set();
    this.chunksBeingBuilt = new Set();
    this.geometryQueue = [];
    
    // Reset statistics
    this.geometryStats = {
      totalBuilds: 0,
      workerTime: 0,
      mainThreadTime: 0
    };
    
    // Initialize the workers again
    Promise.all([
      this.chunkGenManager.initialize(),
    ]).catch(error => {
      console.error('Failed to initialize workers:', error);
    });
    
    return this.terrainType;
  }

  // Initialize the terrain system without generating all chunks at once
  initializeTerrain(initialSize = 4) {
    // Define the initial area to generate centered on the player
    const centerX = 0;
    const centerZ = 0;
    
    // Generate just the starter chunks
    for (let x = centerX - initialSize; x <= centerX + initialSize; x++) {
      for (let z = centerZ - initialSize; z <= centerZ + initialSize; z++) {
        this.generateChunk(x, z);
      }
    }
  }
  
  // Generate a single chunk at the specified chunk coordinates
  async generateChunk(chunkX, chunkZ) {
    // Check if the chunk already exists
    const key = `${chunkX},${chunkZ}`;
    if (this.chunkManager.chunks.has(key)) {
      return key; // Skip generation if chunk already exists
    }
    
    // Check if the chunk is already being generated
    if (this.chunksBeingGenerated.has(key)) {
      return key; // Skip if already in progress
    }
    
    // Mark this chunk as being generated
    this.chunksBeingGenerated.add(key);
    
    try {
      // Request chunk generation from the worker pool
      const chunkSize = this.chunkManager.chunkSize;
      
      // Queue the chunk generation request
      this.chunkQueue.push({
        chunkX,
        chunkZ,
        key
      });
      
      // Start processing the queue if not already running
      if (!this.isProcessingChunkQueue) {
        this._processChunkQueue();
      }
      
      return key;
    } catch (error) {
      console.error(`Error generating chunk at ${chunkX},${chunkZ}:`, error);
      // Remove from in-progress set
      this.chunksBeingGenerated.delete(key);
      return null;
    }
  }
  
  // Process the chunk generation queue
  async _processChunkQueue() {
    if (this.isProcessingChunkQueue) return;
    
    this.isProcessingChunkQueue = true;
    
    while (this.chunkQueue.length > 0) {
      // Get the next chunk from the queue
      const { chunkX, chunkZ, key } = this.chunkQueue.shift();
      
      try {
        // Generate the chunk in the worker
        const result = await this.chunkGenManager.generateChunk(
          chunkX, 
          chunkZ, 
          this.chunkManager.chunkSize
        );
        
        // Process the generated chunk data
        this._processGeneratedChunkData(chunkX, chunkZ, result.chunkData, result.generationTime);
        
        // Remove from in-progress set
        this.chunksBeingGenerated.delete(key);
      } catch (error) {
        console.error(`Error processing chunk at ${chunkX},${chunkZ}:`, error);
        // Remove from in-progress set
        this.chunksBeingGenerated.delete(key);
      }
    }
    
    this.isProcessingChunkQueue = false;
  }
  
  // Process the chunk data received from a worker
  _processGeneratedChunkData(chunkX, chunkZ, chunkData, generationTime) {
    // Track chunk generation performance metrics
    if (!this.generationStats) {
      this.generationStats = {
        totalChunks: 0,
        totalTime: 0,
        maxTime: 0,
        minTime: Number.MAX_SAFE_INTEGER
      };
    }
    if (generationTime) {
      this.generationStats.totalChunks++;
      this.generationStats.totalTime += generationTime;
      this.generationStats.maxTime = Math.max(this.generationStats.maxTime, generationTime);
      this.generationStats.minTime = Math.min(this.generationStats.minTime, generationTime);
    }
    
    const chunkSize = this.chunkManager.chunkSize;
    const localChunkSize = chunkData.length; // should equal chunkSize (e.g., 16)
    const heightDimension = chunkData[0][0].length;
    
    for (let x = 0; x < localChunkSize; x++) {
      for (let z = 0; z < localChunkSize; z++) {
        for (let y = 0; y < heightDimension; y++) {
          const blockType = chunkData[x][z][y];
          // Only add non-air blocks to the world
          if (blockType !== PERLIN_BLOCK.AIR) {
            // Compute the global coordinates for this voxel
            const globalX = chunkX * localChunkSize + x;
            const globalZ = chunkZ * localChunkSize + z;
            const globalY = y;
            // Use our BLOCK_NAME_MAP to get the texture/block name
            const blockName = this.BLOCK_NAME_MAP[blockType];
            if (blockName) {
              // Map PERLIN_BLOCK to BlockType
              let blockTypeEnum;
              
              // Handle special cases for different block types
              if (blockType === PERLIN_BLOCK.WATER) {
                blockTypeEnum = BlockType.WATER;
              } else if (blockName === 'grass_block') {
                blockTypeEnum = BlockType.MULTI_SIDED;
              } else if (blockName === 'poppy' || blockType === 5) {
                blockTypeEnum = BlockType.CROSS;
                console.log("Creating CROSS block (poppy) at", globalX, globalY, globalZ);
              } else {
                blockTypeEnum = BlockType.STANDARD;
              }
              
              // Add to chunk-based storage
              this.chunkManager.setBlock(globalX, globalY, globalZ, blockTypeEnum, blockName);
            }
          }
        }
      }
    }
    
    // Build the mesh for this newly created chunk
    if (this.scene) {
      this.rebuildChunkMesh(chunkX, chunkZ);
    }
    
    return `${chunkX},${chunkZ}`;
  }
  
  // Ensure chunks exist around a specific position
  async ensureChunksExist(worldX, worldZ, radius = 1) {
    const chunkSize = this.chunkManager.chunkSize;
    const centerChunkX = Math.floor(worldX / chunkSize);
    const centerChunkZ = Math.floor(worldZ / chunkSize);
    
    const chunksToGenerate = [];
    const chunksBeingLoaded = [];
    const alreadyExistingCount = [];
    
    // Check which chunks need to be generated
    for (let x = centerChunkX - radius; x <= centerChunkX + radius; x++) {
      for (let z = centerChunkZ - radius; z <= centerChunkZ + radius; z++) {
        const key = `${x},${z}`;
        
        // Calculate priority - closer chunks get higher priority
        const dx = Math.abs(x - centerChunkX);
        const dz = Math.abs(z - centerChunkZ);
        const priority = radius - Math.max(dx, dz);
        
        if (!this.chunkManager.chunks.has(key)) {
          if (!this.chunksBeingGenerated.has(key)) {
            chunksToGenerate.push({ x, z, priority });
          } else {
            chunksBeingLoaded.push(key);
          }
        } else {
          alreadyExistingCount.push(key);
        }
      }
    }
    
    // Sort by priority (highest first)
    chunksToGenerate.sort((a, b) => b.priority - a.priority);
    
    // Generate the new chunks - we don't await them to avoid blocking
    // Instead, they'll be processed asynchronously by the worker pool
    chunksToGenerate.forEach(({ x, z }) => {
      this.generateChunk(x, z);
    });
    
    // Count of chunks that need to be generated 
    return chunksToGenerate.length;
  }
  
  // Add a water feature (like a pond or lake)
  addWaterFeature(x, y, z, width, height, depth) {
    for (let dx = 0; dx < width; dx++) {
      for (let dy = 0; dy < height; dy++) {
        for (let dz = 0; dz < depth; dz++) {
          // Legacy support
          this.worldData.setBlock(x + dx, y + dy, z + dz, BlockType.WATER, 'ice');
          
          // Chunk-based storage
          this.chunkManager.setBlock(x + dx, y + dy, z + dz, BlockType.WATER, 'ice');
        }
      }
    }
  }
  
  // Set a block in the world
  setBlock(x, y, z, blockType, blockName) {
    // Legacy support
    this.worldData.setBlock(x, y, z, blockType, blockName);
    
    // Add to chunk manager and get affected chunk
    const { chunkX, chunkZ } = this.chunkManager.setBlock(x, y, z, blockType, blockName);
    
    // Rebuild just the affected chunk's mesh
    this.rebuildChunkMesh(chunkX, chunkZ);
  }
  
  // Set a named block
  setNamedBlock(x, y, z, blockName) {
    // Legacy support
    this.worldData.setNamedBlock(x, y, z, blockName);
    
    // Add to chunk manager and get affected chunk
    const { chunkX, chunkZ } = this.chunkManager.setNamedBlock(x, y, z, blockName);
    
    // Rebuild just the affected chunk's mesh
    this.rebuildChunkMesh(chunkX, chunkZ);
  }
  
  // Check if a block exists
  hasBlock(x, y, z) {
    return this.chunkManager.hasBlock(x, y, z);
  }
  
  // Legacy method: build all meshes at once (not chunk-based)
  buildCulledMesh() {
    // Remove existing meshes
    this.meshes.forEach(mesh => this.scene.remove(mesh));
    
    // Build new meshes from worldData
    this.meshes = this.meshBuilder.buildMeshes(this.worldData, this.scene);
    
    return this.meshes;
  }
  
  // Build all chunk meshes
  buildAllChunkMeshes(playerX = 0, playerZ = 0) {
    // Build chunk meshes with optional view distance
    this.meshes = this.meshBuilder.buildAllChunkMeshes(
      this.chunkManager,
      this.scene,
      playerX,
      playerZ,
      this.viewDistance
    );
    
    return this.meshes;
  }
  
  // Rebuild just one chunk's mesh
  async rebuildChunkMesh(chunkX, chunkZ) {
    // Skip if this chunk is already being built
    const chunkKey = `${chunkX},${chunkZ}`;
    if (this.chunksBeingBuilt.has(chunkKey)) {
      return null;
    }
    
    // Mark this chunk as being built
    this.chunksBeingBuilt.add(chunkKey);
    
    try {
      // Remove existing chunk mesh
      this.meshBuilder.removeChunkMesh(this.scene, chunkX, chunkZ);
      
      // Get chunk data
      const chunkData = this.chunkManager.getChunk(chunkX, chunkZ);
      if (!chunkData) {
        this.chunksBeingBuilt.delete(chunkKey);
        return null;
      }
<<<<<<< HEAD
           
      // When geometry is ready, build the mesh on the main thread
      const mainThreadStart = performance.now();
           
      const mainThreadEnd = performance.now();
      const mainThreadTime = mainThreadEnd - mainThreadStart;
      
      // Track mesh building performance metrics
      if (!this.buildStats) {
        this.buildStats = {
          totalMeshes: 0,
          totalTime: 0,
          maxTime: 0,
          minTime: Number.MAX_SAFE_INTEGER,
          lastTime: 0,
          workerTime: 0,
          mainThreadTime: 0
        };
      }
      this.buildStats.lastMainThreadTime = mainThreadTime;
=======
      
      // Use the existing MeshBuilder directly (much simpler!)
      console.log(`Building mesh for chunk ${chunkX},${chunkZ}`);
      console.log('Chunk data:', chunkData);
      console.log('Texture manager loaded:', this.textureManager.isLoaded);
      console.log('Available textures:', Object.keys(this.textureManager.textureCache));
      
      const meshes = this.meshBuilder.buildChunkMesh(
        chunkData, 
        this.scene, 
        chunkX, 
        chunkZ, 
        this.chunkManager.chunkSize
      );
      
      console.log(`Created ${meshes ? meshes.length : 0} meshes for chunk ${chunkX},${chunkZ}`);
>>>>>>> 509bc9b4
      
      // Remove from being built
      this.chunksBeingBuilt.delete(chunkKey);
      
      return this.meshes;
    } catch (error) {
      console.error(`Error building chunk mesh at ${chunkX},${chunkZ}:`, error);
      this.chunksBeingBuilt.delete(chunkKey);
      return null;
    }
  }
  
  // Create THREE.js meshes from geometry buffers received from workers
  _createMeshesFromGeometryBuffers(geometryBuffers, chunkX, chunkZ) {
    const meshes = [];
    const chunkGroup = new THREE.Group();
    
    // Add chunk info to the group
    chunkGroup.userData = { 
      isChunk: true,
      chunkX, 
      chunkZ,
      key: `${chunkX},${chunkZ}`
    };
    
    // Create standard mesh if it exists
    if (geometryBuffers.standard) {
      const geo = new THREE.BufferGeometry();
      geo.setAttribute('position', new THREE.BufferAttribute(geometryBuffers.standard.positions, 3));
      geo.setAttribute('normal', new THREE.BufferAttribute(geometryBuffers.standard.normals, 3));
      geo.setAttribute('uv', new THREE.BufferAttribute(geometryBuffers.standard.uvs, 2));
      geo.setIndex(new THREE.BufferAttribute(geometryBuffers.standard.indices, 1));
      geo.computeBoundingSphere();
      
      // Use the combined atlas texture from the TextureManager
      const mat = new THREE.MeshStandardMaterial({ 
        map: this.textureManager.atlasTexture,
        metalness: 0,
        roughness: 1
      });
      
      const mesh = new THREE.Mesh(geo, mat);
      mesh.receiveShadow = true;
      mesh.castShadow = true;
      chunkGroup.add(mesh);
      meshes.push(mesh);
    }
    
    // Create water mesh if it exists
    if (geometryBuffers.water) {
      const geo = new THREE.BufferGeometry();
      geo.setAttribute('position', new THREE.BufferAttribute(geometryBuffers.water.positions, 3));
      geo.setAttribute('normal', new THREE.BufferAttribute(geometryBuffers.water.normals, 3));
      geo.setAttribute('uv', new THREE.BufferAttribute(geometryBuffers.water.uvs, 2));
      geo.setIndex(new THREE.BufferAttribute(geometryBuffers.water.indices, 1));
      geo.computeBoundingSphere();
      
      // Get a water texture from the atlas or use the first available texture
      const waterUV = this.textureManager.getTexture('packed_ice');
      
      // Create the water material
      let material;
      if (this.meshBuilder.useAdvancedWaterShader) {
        material = this.meshBuilder.createAdvancedWaterMaterial(waterUV);
      } else {
        material = this.meshBuilder.createWaterMaterial(waterUV);
      }
      
      const mesh = new THREE.Mesh(geo, material);
      mesh.receiveShadow = true;
      
      // Store in special meshes for animation updates
      const chunkKey = `${chunkX},${chunkZ}`;
      if (!this.meshBuilder.specialMeshes[chunkKey]) {
        this.meshBuilder.specialMeshes[chunkKey] = {};
      }
      this.meshBuilder.specialMeshes[chunkKey][BlockType.WATER] = mesh;
      
      chunkGroup.add(mesh);
      meshes.push(mesh);
    }
    
    // Handle tinted meshes if they exist
    if (geometryBuffers.tinted) {
      for (const tintKey in geometryBuffers.tinted) {
        const tintData = geometryBuffers.tinted[tintKey];
        
        const geo = new THREE.BufferGeometry();
        geo.setAttribute('position', new THREE.BufferAttribute(tintData.positions, 3));
        geo.setAttribute('normal', new THREE.BufferAttribute(tintData.normals, 3));
        geo.setAttribute('uv', new THREE.BufferAttribute(tintData.uvs, 2));
        geo.setIndex(new THREE.BufferAttribute(tintData.indices, 1));
        geo.computeBoundingSphere();
        
        // Create tint material using the color
        const material = this.meshBuilder.createTintMaterial(tintData.color);
        
        const mesh = new THREE.Mesh(geo, material);
        mesh.receiveShadow = true;
        mesh.castShadow = true;
        
        // Store in special meshes for animation updates
        const chunkKey = `${chunkX},${chunkZ}`;
        if (!this.meshBuilder.specialMeshes[chunkKey]) {
          this.meshBuilder.specialMeshes[chunkKey] = {};
        }
        if (!this.meshBuilder.specialMeshes[chunkKey].tinted) {
          this.meshBuilder.specialMeshes[chunkKey].tinted = [];
        }
        this.meshBuilder.specialMeshes[chunkKey].tinted.push(mesh);
        
        chunkGroup.add(mesh);
        meshes.push(mesh);
      }
    }
    
    // Add the chunk group to the scene
    this.scene.add(chunkGroup);
    meshes.push(chunkGroup);
    
    // Store in MeshBuilder's chunkMeshes
    this.meshBuilder.chunkMeshes.set(`${chunkX},${chunkZ}`, meshes);
    
    return this.meshes;
  }
  
  // Update visible chunks based on player position
  async updateVisibleChunks(playerX, playerZ) {
    // Update the player position for geometry manager prioritization
    this.camera = { position: { x: playerX, y: 0, z: playerZ } }; // Simple camera object if not set
    
    // First make sure we have all the needed chunks generated
    const chunksRequested = await this.ensureChunksExist(playerX, playerZ, this.viewDistance);
    
    // If new chunks were requested, log it
    if (chunksRequested > 0) {
      console.log(`Requested ${chunksRequested} new chunks`);
    }
    
    // Update the visible chunks in the mesh builder (only showing chunks that are fully loaded)
    this.meshBuilder.updateVisibleChunks(
      this.chunkManager,
      this.scene,
      playerX,
      playerZ,
      this.viewDistance
    );
    
    // Also update the chunk queue stats for the debug UI
    this.chunkQueueStats = {
      requested: chunksRequested,
      queued: this.chunkQueue.length,
      generating: this.chunksBeingGenerated.size
    };
    
    return chunksRequested;
  }
  
  // Set view distance for chunk rendering
  setViewDistance(distance) {
    this.viewDistance = distance;
  }
  
  // Update animations
  update(delta) {
    this.meshBuilder.update(delta);
  }
  
  // Clean up resources when shutting down
  cleanup() {
    // Shut down all worker threads
    if (this.chunkGenManager) {
      this.chunkGenManager.shutdown();
    }
  }
}<|MERGE_RESOLUTION|>--- conflicted
+++ resolved
@@ -406,30 +406,7 @@
         this.chunksBeingBuilt.delete(chunkKey);
         return null;
       }
-<<<<<<< HEAD
-           
-      // When geometry is ready, build the mesh on the main thread
-      const mainThreadStart = performance.now();
-           
-      const mainThreadEnd = performance.now();
-      const mainThreadTime = mainThreadEnd - mainThreadStart;
-      
-      // Track mesh building performance metrics
-      if (!this.buildStats) {
-        this.buildStats = {
-          totalMeshes: 0,
-          totalTime: 0,
-          maxTime: 0,
-          minTime: Number.MAX_SAFE_INTEGER,
-          lastTime: 0,
-          workerTime: 0,
-          mainThreadTime: 0
-        };
-      }
-      this.buildStats.lastMainThreadTime = mainThreadTime;
-=======
-      
-      // Use the existing MeshBuilder directly (much simpler!)
+      
       console.log(`Building mesh for chunk ${chunkX},${chunkZ}`);
       console.log('Chunk data:', chunkData);
       console.log('Texture manager loaded:', this.textureManager.isLoaded);
@@ -444,7 +421,6 @@
       );
       
       console.log(`Created ${meshes ? meshes.length : 0} meshes for chunk ${chunkX},${chunkZ}`);
->>>>>>> 509bc9b4
       
       // Remove from being built
       this.chunksBeingBuilt.delete(chunkKey);
